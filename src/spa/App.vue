--- conflicted
+++ resolved
@@ -25,15 +25,9 @@
     saveObservation (obs) {
 
 
-<<<<<<< HEAD
-
-      //this.displayState = 'displayNewObservation'
-    }
-=======
       this.displayState = 'displayNewObservation'
     },
 
->>>>>>> afed3cbf
   }//methods
 
 }
